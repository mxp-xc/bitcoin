# -*- coding: utf-8 -*-
import asyncio
import datetime  # noqa

from loguru import logger

from conf import settings
from trading.schema.base import KLine, OrderBlock
from trading.strategy.order_block.base import CustomRunnerOptions
from trading.strategy.order_block.coin.btc import BTCRunner, BTCRunner2
from trading.strategy.order_block.coin.eth import ETH5MRunner
from trading.strategy.order_block.manager import RunnerManager

BTCRunner, BTCRunner2, ETH5MRunner  # noqa


class TestRunner(BTCRunner2):
    async def _get_klines(
        self, since: int | None = None, until: int | None = None, timeframe: str = None
    ) -> list[KLine]:
        fmt = '%Y-%m-%d %H:%M'
        start = datetime.datetime.strptime('2025-03-16 18:30', fmt)
        end = datetime.datetime.strptime('2025-03-17 16:00', fmt)
        return await super()._get_klines(int(start.timestamp() * 1000), int(end.timestamp() * 1000))

    async def _create_order(
        self,
        order_blocks: list[OrderBlock],
        mutex_order_blocs: list[OrderBlock],
        klines: list[KLine]
    ):
        return await super()._create_order(order_blocks, mutex_order_blocs, klines)


async def main():
    async with settings.create_async_exchange() as exchange:
        exchange.set_sandbox_mode(True)
        options = [
            CustomRunnerOptions(
                symbol="SBTC/SUSDT:SUSDT",
                timeframe="30m",
                position_strategy={
                    'strategy': 'elasticity',
                    'kwargs': {
                        'base_total_usdt': 1000,
                        'base_usdt': 25
                    }
                },
                runner_class=BTCRunner,
                min_fvg_percent=0.1,
                break_even_strategy={
                    'strategy': 'loss_price_base',
                    'kwargs': {
                        'percent': 0.9
                    }
                },
                min_order_block_kline_undulate_percent=0.2,  # 最小振幅
                max_order_block_kline_undulate_percent=1.5,  # 最大振幅
                init_kwargs={
                    "middle_entry_undulate": 0.7,  # 中位入场的最低振幅
                }
<<<<<<< HEAD
            ),
            CustomRunnerOptions(
                symbol="SETH/SUSDT:SUSDT",
                timeframe="5m",
                position_strategy={
                    'strategy': 'elasticity',
                    'kwargs': {
                        'base_total_usdt': 2000,
                        'base_usdt': 50
                    }
                },
                break_even_strategy={
                    'strategy': 'loss_price_base',
                    'kwargs': {
                        'percent': 0.9
                    }
                },
                runner_class=ETH5MRunner,
                min_order_block_kline_undulate_percent=0.2,  # 入场需要满足的最小订单块方向的振幅
                init_kwargs={
                    "effective_start_time": datetime.timedelta(minutes=50),
                    "effective_end_time": datetime.timedelta(hours=2, minutes=40),
                    "volume_percent_threshold": 1.9,  # 成交量比例
                    "profit_and_loss_ratio": 1.47,  # 盈亏比
                }
            ),
=======
            )
>>>>>>> 2e35ff05
        ]
        rm = RunnerManager(options, exchange, "SUSDT-FUTURES")
        try:
            await rm.run()
        except:  # noqa
            logger.exception("Failed to run script.py")


if __name__ == '__main__':
    asyncio.run(main())<|MERGE_RESOLUTION|>--- conflicted
+++ resolved
@@ -15,9 +15,7 @@
 
 
 class TestRunner(BTCRunner2):
-    async def _get_klines(
-        self, since: int | None = None, until: int | None = None, timeframe: str = None
-    ) -> list[KLine]:
+    async def _get_klines(self, since: int | None = None, until: int | None = None) -> list[KLine]:
         fmt = '%Y-%m-%d %H:%M'
         start = datetime.datetime.strptime('2025-03-16 18:30', fmt)
         end = datetime.datetime.strptime('2025-03-17 16:00', fmt)
@@ -48,47 +46,12 @@
                 },
                 runner_class=BTCRunner,
                 min_fvg_percent=0.1,
-                break_even_strategy={
-                    'strategy': 'loss_price_base',
-                    'kwargs': {
-                        'percent': 0.9
-                    }
-                },
                 min_order_block_kline_undulate_percent=0.2,  # 最小振幅
                 max_order_block_kline_undulate_percent=1.5,  # 最大振幅
                 init_kwargs={
                     "middle_entry_undulate": 0.7,  # 中位入场的最低振幅
                 }
-<<<<<<< HEAD
-            ),
-            CustomRunnerOptions(
-                symbol="SETH/SUSDT:SUSDT",
-                timeframe="5m",
-                position_strategy={
-                    'strategy': 'elasticity',
-                    'kwargs': {
-                        'base_total_usdt': 2000,
-                        'base_usdt': 50
-                    }
-                },
-                break_even_strategy={
-                    'strategy': 'loss_price_base',
-                    'kwargs': {
-                        'percent': 0.9
-                    }
-                },
-                runner_class=ETH5MRunner,
-                min_order_block_kline_undulate_percent=0.2,  # 入场需要满足的最小订单块方向的振幅
-                init_kwargs={
-                    "effective_start_time": datetime.timedelta(minutes=50),
-                    "effective_end_time": datetime.timedelta(hours=2, minutes=40),
-                    "volume_percent_threshold": 1.9,  # 成交量比例
-                    "profit_and_loss_ratio": 1.47,  # 盈亏比
-                }
-            ),
-=======
             )
->>>>>>> 2e35ff05
         ]
         rm = RunnerManager(options, exchange, "SUSDT-FUTURES")
         try:
