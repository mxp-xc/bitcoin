# -*- coding: utf-8 -*-
import datetime
import sys
from functools import cached_property
from pathlib import Path

import ccxt as sync_ccxt
from ccxt import pro as async_ccxt
from loguru import logger
from pydantic import BaseModel, ConfigDict

from .schema import ExchangeApiInfo

if sys.platform == 'win32':
    import asyncio

    asyncio.set_event_loop_policy(asyncio.WindowsSelectorEventLoopPolicy())


class _Settings(BaseModel):
    project_path: Path = Path(__file__).parent.parent.resolve()

    debug: bool = True

    proxy_http_host: str | None = None

    proxy_http_port: int | None = None

    model_config = ConfigDict(
        arbitrary_types_allowed=True
    )

    def get_proxy_http_base_url(self, schema: str = "http") -> str | None:
        if not self.proxy_http_port and not self.proxy_http_host:
            return None
        assert self.proxy_http_host and self.proxy_http_port
        return f"{schema}://{self.proxy_http_host}:{self.proxy_http_port}"

    @cached_property
    def api_info(self) -> ExchangeApiInfo:
        from ._settings import api_info as default_api_info
        return default_api_info

    def create_sync_exchange(
        self,
        api_info: ExchangeApiInfo | None = None,
        **kwargs
    ) -> sync_ccxt.Exchange:
        return self._create_exchange(sync_ccxt, api_info, **kwargs)

    def create_async_exchange(
        self,
        api_info: ExchangeApiInfo | None = None,
        **kwargs
    ) -> async_ccxt.Exchange:
        return self._create_exchange(async_ccxt, api_info, **kwargs)

    def _create_exchange(
        self,
        module,
        api_info: ExchangeApiInfo | None = None,
        **kwargs
    ):
        api_info = api_info or self.api_info
        assert api_info.exchange in module.exchanges, f"不支持的交易商: {api_info.exchange}"
        kws = {
            "options": {
                "defaultType": "swap",
                "maxRetriesOnFailure": 3
            }
        }
<<<<<<< HEAD
        if api_info.exchange == "bitget":
            # 令bitget支持监听1s的频道
            kws["options"]["timeframes"] = {
                "1s": "1s"
            }
=======
        if api_info.api_key:
            assert api_info.secret and api_info.password
            kws["apiKey"] = api_info.api_key
            kws["secret"] = api_info.secret
            kws["password"] = api_info.password

>>>>>>> 2e35ff05
        proxy = self.get_proxy_http_base_url()
        if proxy:
            kws["https_proxy"] = proxy
            kws["ws_proxy"] = proxy

        kws.update(kwargs)
        exchange = getattr(module, api_info.exchange)(kws)
        return exchange

    def _config_logger(self):  # noqa
        script_file_name = Path(sys.modules["__main__"].__file__).stem
        start_time = datetime.datetime.now().strftime("%Y-%m-%d %H_%M_%S")
        log_file_path = str(self.project_path.joinpath(f"logs/{script_file_name}_{start_time}.log"))
        logger.add(
            sink=log_file_path,
            format="{time:YYYY-MM-DD HH:mm:ss} | {level: <8} | {name}:{function}:{line} - {message}",
            level="DEBUG",
            rotation="30 MB",  # 当文件大小达到 10MB 时，自动创建新的日志文件
            retention="90 days",  # 保留最近 7 天的日志文件
            compression="zip"  # 压缩旧的日志文件为 zip 格式
        )


settings = _Settings()
settings._config_logger()  # noqa

if sys.platform == 'win32':
    import asyncio

    asyncio.set_event_loop_policy(asyncio.WindowsSelectorEventLoopPolicy())


def __log_settings():
    settings.api_info  # noqa: for dev
    proxy = settings.get_proxy_http_base_url()
    if proxy:
        logger.info(f"使用代理: {proxy}")
    else:
        logger.info("未使用代理")


__log_settings()
del __log_settings<|MERGE_RESOLUTION|>--- conflicted
+++ resolved
@@ -69,20 +69,17 @@
                 "maxRetriesOnFailure": 3
             }
         }
-<<<<<<< HEAD
         if api_info.exchange == "bitget":
             # 令bitget支持监听1s的频道
             kws["options"]["timeframes"] = {
                 "1s": "1s"
             }
-=======
         if api_info.api_key:
             assert api_info.secret and api_info.password
             kws["apiKey"] = api_info.api_key
             kws["secret"] = api_info.secret
             kws["password"] = api_info.password
 
->>>>>>> 2e35ff05
         proxy = self.get_proxy_http_base_url()
         if proxy:
             kws["https_proxy"] = proxy
@@ -109,11 +106,6 @@
 settings = _Settings()
 settings._config_logger()  # noqa
 
-if sys.platform == 'win32':
-    import asyncio
-
-    asyncio.set_event_loop_policy(asyncio.WindowsSelectorEventLoopPolicy())
-
 
 def __log_settings():
     settings.api_info  # noqa: for dev
